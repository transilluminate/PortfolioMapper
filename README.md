[<img src="https://img.shields.io/badge/License_(for_the_NHS)-MIT-yellow">](https://github.com/transilluminate/PortfolioMapper?tab=readme-ov-file#-license) [<img src="https://img.shields.io/badge/License_(for_others)-Commercial-blue">](https://github.com/transilluminate/PortfolioMapper?tab=readme-ov-file#-license) 

# 🗺️ AI-Powered Portfolio Mapper

An intelligent Streamlit application designed to help healthcare professionals map their clinical reflections against multiple professional competency frameworks simultaneously using generative AI.

## Overview

This tool provides a sophisticated way for practitioners to gain insight into how their written reflections demonstrate competency across various professional standards (e.g., NMC, RPS, CfAP). Instead of manually cross-referencing documents, a user can submit a single piece of reflective writing, and the application will:

1.  Identify the relevant competencies demonstrated in the text.
2.  Assess the *academic level* of the reflection against a configurable rubric.
3.  Provide structured, justified feedback and guidance for improvement.
4.  Generate downloadable PDF and CSV reports for portfolio evidence.

## ✨ Key Features

-   **Dynamic Framework Mapping:** Competency frameworks are dynamically loaded and filtered based on the user's selected role.
-   **Configurable & Extensible:** New roles, frameworks, and academic levels can be added easily by editing simple YAML files, with no code changes required.
-   **Programmatic Prompt Engineering:** The application intelligently injects specific instructions into the data sent to the LLM, ensuring consistent and accurate analysis across different framework structures.
-   **Nuanced AI Assessment:** The AI evaluates reflections not just for content but for depth and critical thinking, using a configurable academic scale.
-   **Stateful UI:** The interface intelligently disables buttons to prevent duplicate API calls and provides clear user feedback.
-   **Downloadable Reports:** Generate professional PDF and CSV summaries of the analysis for inclusion in a professional portfolio.
-   **Integrated Safety & Privacy:** Automatically screens reflections for user distress and personally identifiable information (PII) before full analysis, empowering the user and ensuring responsible AI use.

## 🏛️ Architecture

The project is structured as a standard Python package to ensure maintainability and scalability. The core logic is separated into distinct, single-responsibility modules.

```
<<<<<<< HEAD
PortfolioMapper/ 
├── .streamlit/ 
│   └── secrets.toml            # For API keys
├── config/                     # User-facing configuration files
=======
PortfolioMapper/
├── .streamlit/
│   └── secrets.toml              # For API keys
├── config/                       # User-facing configuration files
>>>>>>> f9312d54
│   ├── academic_levels.yaml
│   ├── llm_config.yaml
│   ├── prompts.yaml
│   └── roles.yaml
<<<<<<< HEAD
├── frameworks/                 # Competency framework definitions
│   └── ...
├── src/                        # Source code package
│   └── portfolio_mapper/       # The main Python package
│       ├── app.py              # Main application orchestrator
│       ├── data_loader.py      # Loads and validates all YAML data
│       ├── logic.py            # Core business logic and prompt assembly
│       ├── llm_functions.py    # Handles communication with the Gemini API
│       ├── reporting.py        # Generates PDF reports
│       ├── state_manager.py    # Centralizes all session state logic
│       ├── ui_components.py    # Contains all UI rendering functions
│       ├── analytics.py        # Optional usage logging (anonymous)
│       └── models/             # Pydantic models for data validation
│           └── ...
└── portfolio_mapper.app.py     # The application launcher script
=======
├── frameworks/                   # Competency framework definitions
│   └── ...
├── src/
│   └── portfolio_mapper/         # The main Python package
│       ├── __init__.py
│       ├── app.py                # Main Streamlit UI and application flow
│       ├── data_loader.py        # Loads and validates all YAML data
│       ├── logic.py              # Core business logic and prompt assembly
│       ├── llm_functions.py      # Handles communication with the Gemini API
│       ├── reporting.py          # Generates PDF and CSV reports
│       └── models/               # Pydantic models for data validation
│           └── ...
└── portfolio_mapper.app.py       # The application launcher script
>>>>>>> f9312d54
```

-   **`portfolio_mapper.app.py`**: The entry point for Streamlit. It correctly imports and runs the application as a package.
-   **`app.py`**: The orchestrator. It manages the high-level application flow, calling UI components and the analysis pipeline as needed.
-   **`data_loader.py`**: Responsible for finding, loading, and validating all framework and configuration YAML files using Pydantic models.
-   **`logic.py`**: The "brain" of the application. It contains the crucial logic for pruning frameworks based on context and programmatically assembling the final, detailed prompt for the LLM.
-   **`llm_functions.py`**: A dedicated module for interacting with the Google Gemini API. It handles client initialization, API calls, and response parsing.
-   **`reporting.py`**: Contains all logic for generating downloadable files, such as the PDF and CSV reports.
-   **`state_manager.py`**: Centralizes all Streamlit session state initialization and callback logic.
-   **`ui_components.py`**: Contains all the functions responsible for rendering the Streamlit UI, keeping the view logic separate from the application flow.
-   **`analytics.py`**: Sends anonymous usage data to an external Supabase database.
-   **`models/`**: A sub-package containing all Pydantic models, which provide robust data validation and type-safety for all configuration and API response data.

## 🧠 Key Concepts

### Programmatic Prompt Engineering

A key innovation in this project is the move away from hardcoding complex instructions in the prompt configuration. Instead, the `logic.py` module dynamically processes the framework data before sending it to the AI:

1.  **For Collapsed Nodes (`collapse_children: true`):** The logic automatically gathers all child statements, embeds them as context for the parent, and injects a forceful instruction telling the AI it **must** use the parent's ID in its response.
2.  **For Nested Hierarchies:** The logic identifies any intermediate node (a node that still has children) and programmatically adds an instruction forbidding the AI from matching it directly.

This approach forces the AI to always match the most granular, specific competency available and ensures consistent behavior across all frameworks, all without cluttering the YAML files with boilerplate instructions.

### The Academic Levels Idea

The application assesses reflections on two axes: **what** was done (competency matching) and **how well** it was reflected upon (academic level). The `config/academic_levels.yaml` file defines a rubric that the AI uses to evaluate the depth of critical thinking in the user's writing.

This allows the tool to provide much more nuanced feedback. It can recognize, for example, that a reflection might demonstrate a specific competency but only at a "Foundational" level (describing what happened) rather than a "Doctoral" level (critiquing the system and generating new knowledge). This concept is central to the tool's ability to provide meaningful developmental feedback.

### Integrated Safety & Privacy

Before any reflection is sent for detailed competency analysis, it undergoes a two-stage safety check:

1.  **User Wellbeing:** The app first screens the text for any signs of direct, personal distress or self-harm intent from the author. If such content is detected, the analysis is halted, and the user is presented with resources for support. This is a critical step for responsible AI implementation.
2.  **PII Detection:** The text is then scanned for Personally Identifiable Information (e.g., full names, specific dates, ID numbers). The system is designed to be conservative to avoid false positives. If potential PII is found, the user is shown a warning and must review the items before they can proceed, empowering them to create properly anonymised portfolio entries.

## 🚀 Getting Started

### Prerequisites

-   Python 3.9+
-   A Google Gemini API Key

### Installation & Setup

1.  **Clone the repository:**
    ```bash
    git clone <repository_url>
    cd PortfolioMapper
    ```

2.  **Create and activate a virtual environment:**
    ```bash
    python -m venv .venv
    source .venv/bin/activate
    ```

3.  **Install dependencies:**
    ```bash
    pip install -r requirements.txt
    ```

4.  **Set up your API Key:**
    -   Create a file at `.streamlit/secrets.toml`.
    -   Add your API key to this file:
        ```toml
        GOOGLE_API_KEY = "your_api_key_here"
        ```
    -   Don't forget to add this to `.gitignore`:
        ```
        .streamlit/secrets.toml
        ```

5.  **Set up analytics (Optional):**
    -   Create a Supabase database (free tier is sufficient).
    -   In the Supabase SQL Editor, create a table for events:
        ```sql
        CREATE TABLE events (
            id BIGINT GENERATED BY DEFAULT AS IDENTITY PRIMARY KEY,
            created_at TIMESTAMPTZ DEFAULT NOW(),
            event_name TEXT NOT NULL,
            properties JSONB
        );
        ```
    -   Add your Supabase connection string to `.streamlit/secrets.toml`:
        ```toml
        # Supabase connection for analytics
        [connections.db]
        url = "postgresql://postgres_url_from_supabase_including_password"
        ```

6.  **Run the application:**
    From the project root directory, run the launcher script:
    ```bash
    streamlit run portfolio_mapper.app.py
    ```

## 🔧 Configuration

The application is highly configurable via YAML files in the `config/` and `frameworks/` directories.

-   **`config/roles.yaml`**: Define user roles and specify which frameworks they are allowed to access.
-   **`config/academic_levels.yaml`**: Define the rubric for assessing the quality of reflection.
-   **`config/prompts.yaml`**: Modify the master prompt template sent to the AI.
-   **`config/llm_config.yaml`**: Tweak application settings (like `min_reflection_length`) and LLM generation parameters (like `temperature`).
-   **`frameworks/`**: Add new competency frameworks by creating new YAML files that conform to the Pydantic models defined in `src/portfolio_mapper/models/framework.py`.

## 📄 License

This software is provided under a dual-license model:

-   **MIT License:** For use by the National Health Service (NHS) in the UK.
-   **Commercial License:** For any other use, a separate license is required. Please contact adrian.j.robinson@gmail.com for inquiries.

## 💥 Live Demonstration

A hosted instance is available at: https://portfoliomapper.streamlit.app/

I may run out of [free-tier resources](https://ai.google.dev/gemini-api/docs/rate-limits#current-rate-limits) with the API calls... check back later if so!<|MERGE_RESOLUTION|>--- conflicted
+++ resolved
@@ -28,22 +28,14 @@
 The project is structured as a standard Python package to ensure maintainability and scalability. The core logic is separated into distinct, single-responsibility modules.
 
 ```
-<<<<<<< HEAD
 PortfolioMapper/ 
 ├── .streamlit/ 
 │   └── secrets.toml            # For API keys
 ├── config/                     # User-facing configuration files
-=======
-PortfolioMapper/
-├── .streamlit/
-│   └── secrets.toml              # For API keys
-├── config/                       # User-facing configuration files
->>>>>>> f9312d54
 │   ├── academic_levels.yaml
 │   ├── llm_config.yaml
 │   ├── prompts.yaml
 │   └── roles.yaml
-<<<<<<< HEAD
 ├── frameworks/                 # Competency framework definitions
 │   └── ...
 ├── src/                        # Source code package
@@ -59,21 +51,6 @@
 │       └── models/             # Pydantic models for data validation
 │           └── ...
 └── portfolio_mapper.app.py     # The application launcher script
-=======
-├── frameworks/                   # Competency framework definitions
-│   └── ...
-├── src/
-│   └── portfolio_mapper/         # The main Python package
-│       ├── __init__.py
-│       ├── app.py                # Main Streamlit UI and application flow
-│       ├── data_loader.py        # Loads and validates all YAML data
-│       ├── logic.py              # Core business logic and prompt assembly
-│       ├── llm_functions.py      # Handles communication with the Gemini API
-│       ├── reporting.py          # Generates PDF and CSV reports
-│       └── models/               # Pydantic models for data validation
-│           └── ...
-└── portfolio_mapper.app.py       # The application launcher script
->>>>>>> f9312d54
 ```
 
 -   **`portfolio_mapper.app.py`**: The entry point for Streamlit. It correctly imports and runs the application as a package.
